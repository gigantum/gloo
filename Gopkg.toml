[prune]
  go-tests = true
  unused-packages = true

[[override]]
  name = "gopkg.in/fsnotify.v1"
  source = "https://github.com/fsnotify/fsnotify.git"

[[constraint]]
  version = ">=0.8.2"
  name = "github.com/envoyproxy/go-control-plane"

[[constraint]]
  version = "1.3.0"
  name = "github.com/gogo/protobuf"

[[override]]
  branch = "master"
  name = "k8s.io/api"

[[override]]
  version = "1.3.1"
  name = "github.com/golang/protobuf"

[[constraint]]
  name = "github.com/solo-io/envoy-operator"
  version = "0.1.0"

[[constraint]]
  name = "github.com/solo-io/solo-kit"
<<<<<<< HEAD
  version = "0.10.22"
=======
  version = "0.10.23"
>>>>>>> 31c021ae

[[override]]
  name = "github.com/solo-io/go-utils"
  version = "0.10.9"

[[constraint]]
  name = "github.com/hashicorp/consul"
  version = "1.5.2"

[[constraint]]
  name = "github.com/solo-io/go-checkpoint"
  version = "0.1.0"

[[constraint]]
  name = "github.com/onsi/gomega"
  version = "1.5.0"

# make sure all kubernetes code is the same version.
# when updating, update all in the same time.

[[constraint]]
  name = "github.com/aws/aws-sdk-go"
  version = "1.20.6"

[[override]]
  name = "k8s.io/kubernetes"
  version = "=v1.13.1"

[[constraint]]
  name = "k8s.io/api"
  version = "kubernetes-1.13.1"

[[override]]
  name = "k8s.io/client-go"
  version = "kubernetes-1.13.1"

[[override]]
  name = "k8s.io/apimachinery"
  version = "kubernetes-1.13.1"

[[override]]
  name = "k8s.io/apiextensions-apiserver"
  version = "kubernetes-1.13.1"

[[override]]
  name = "k8s.io/apiserver"
  version = "kubernetes-1.13.1"

[[override]]
  name = "k8s.io/helm"
  version = "v2.12.3"

[[override]]
  name = "github.com/go-openapi/spec"
  version = "0.19.2"

[[constraint]]
  name = "knative.dev/serving"
  version = "v0.8.0"

# added to support knative v0.8.0
[[override]]
  name = "golang.org/x/net"
  revision = "aaf60122140d3fcf75376d319f0554393160eb50"

# added to support knative v0.8.0
[[override]]
  name = "golang.org/x/xerrors"
  revision = "a985d3407aa71f30cf86696ee0a2f409709f22e1"

[[override]]
  name = "k8s.io/klog"
  revision = "9cbb78b20423182f9e5b2a214dd255f5e117d2d1"
  source = "github.com/stefanprodan/klog"<|MERGE_RESOLUTION|>--- conflicted
+++ resolved
@@ -28,11 +28,7 @@
 
 [[constraint]]
   name = "github.com/solo-io/solo-kit"
-<<<<<<< HEAD
-  version = "0.10.22"
-=======
   version = "0.10.23"
->>>>>>> 31c021ae
 
 [[override]]
   name = "github.com/solo-io/go-utils"
