--- conflicted
+++ resolved
@@ -114,13 +114,9 @@
 			Ctx:         ctx,
 			RefreshRate: refreshRate,
 		},
-<<<<<<< HEAD
-		DevMode:    true,
-		Validation: validation,
-=======
 		DevMode:                true,
 		DisableAutoGenGateways: settings.GetGateway().GetDisableAutoGenGateways(),
->>>>>>> 1539067a
+		Validation:             validation,
 	}
 
 	return RunGateway(opts)
@@ -162,24 +158,16 @@
 		return err
 	}
 
-<<<<<<< HEAD
-	for _, gw := range []*v2.Gateway{defaults.DefaultGateway(opts.WriteNamespace), defaults.DefaultSslGateway(opts.WriteNamespace)} {
-		if _, err := gatewayClient.Write(gw, clients.WriteOpts{
-			Ctx: ctx,
-		}); err != nil && !errors.IsExist(err) {
-			return err
-=======
 	// The helm install should have created these, but go ahead and try again just in case
 	// installing through helm lets these be configurable.
 	// Added new setting to disable these gateways from ever being generated
 	if !opts.DisableAutoGenGateways {
 		for _, gw := range []*v2.Gateway{defaults.DefaultGateway(opts.WriteNamespace), defaults.DefaultSslGateway(opts.WriteNamespace)} {
 			if _, err := gatewayClient.Write(gw, clients.WriteOpts{
-				Ctx: opts.WatchOpts.Ctx,
+				Ctx: ctx,
 			}); err != nil && !errors.IsExist(err) {
 				return err
 			}
->>>>>>> 1539067a
 		}
 	}
 
