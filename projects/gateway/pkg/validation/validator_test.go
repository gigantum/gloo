package validation

import (
	"context"
	"fmt"

	"github.com/solo-io/go-utils/errors"

	"github.com/solo-io/gloo/projects/gateway/pkg/defaults"
	"github.com/solo-io/solo-kit/pkg/api/v1/resources/core"

	. "github.com/onsi/ginkgo"
	. "github.com/onsi/gomega"
	gatewayv1 "github.com/solo-io/gloo/projects/gateway/pkg/api/v1"
	v2 "github.com/solo-io/gloo/projects/gateway/pkg/api/v2"
	"github.com/solo-io/gloo/projects/gateway/pkg/translator"
	"github.com/solo-io/gloo/projects/gloo/pkg/api/grpc/validation"
	validationutils "github.com/solo-io/gloo/projects/gloo/pkg/utils/validation"
	"github.com/solo-io/gloo/test/samples"
	"google.golang.org/grpc"
)

var _ = Describe("Validator", func() {
	var (
		t  translator.Translator
		vc *mockValidationClient
		ns string
		v  *validator
	)
	BeforeEach(func() {
		t = translator.NewDefaultTranslator()
		vc = &mockValidationClient{}
		ns = "my-namespace"
		v = NewValidator(t, vc, ns, false)
	})
	It("returns error before sync called", func() {
		_, err := v.ValidateVirtualService(nil, nil)
		Expect(err).To(MatchError("validation is yet not available. Waiting for first snapshot"))
		err = v.Sync(nil, &v2.ApiSnapshot{})
		Expect(err).NotTo(HaveOccurred())
	})

	Context("validating a route table", func() {
		Context("proxy validation accepted", func() {
			It("accepts the rt", func() {
				vc.validateProxy = acceptProxy
				us := samples.SimpleUpstream()
				snap := samples.GatewaySnapshotWithDelegates(us.Metadata.Ref(), ns)
				err := v.Sync(context.TODO(), snap)
				Expect(err).NotTo(HaveOccurred())
				proxyReports, err := v.ValidateRouteTable(context.TODO(), snap.RouteTables[0])
				Expect(err).NotTo(HaveOccurred())
				Expect(proxyReports).To(HaveLen(0))
			})
		})

		Context("proxy validation returns error", func() {
			It("rejects the rt", func() {
				vc.validateProxy = failProxy
				us := samples.SimpleUpstream()
				snap := samples.GatewaySnapshotWithDelegates(us.Metadata.Ref(), ns)
				err := v.Sync(context.TODO(), snap)
				Expect(err).NotTo(HaveOccurred())
				proxyReports, err := v.ValidateRouteTable(context.TODO(), snap.RouteTables[0])
				Expect(err).To(HaveOccurred())
				Expect(err.Error()).To(ContainSubstring("failed to validate Proxy with Gloo validation server"))
				Expect(proxyReports).To(HaveLen(1))
			})
		})

		Context("proxy validation fails (bad connection)", func() {
			Context("ignoreProxyValidation=false", func() {
				It("rejects the rt", func() {
					vc.validateProxy = communicationErr
					us := samples.SimpleUpstream()
					snap := samples.GatewaySnapshotWithDelegates(us.Metadata.Ref(), ns)
					err := v.Sync(context.TODO(), snap)
					Expect(err).NotTo(HaveOccurred())
					proxyReports, err := v.ValidateRouteTable(context.TODO(), snap.RouteTables[0])
					Expect(err).To(HaveOccurred())
					Expect(err.Error()).To(ContainSubstring("failed to communicate with Gloo Proxy validation server"))
					Expect(proxyReports).To(BeNil())
				})
			})
			Context("ignoreProxyValidation=true", func() {
				It("accepts the rt", func() {
					vc.validateProxy = communicationErr
					v = NewValidator(t, vc, ns, true)
					us := samples.SimpleUpstream()
					snap := samples.GatewaySnapshotWithDelegates(us.Metadata.Ref(), ns)
					err := v.Sync(context.TODO(), snap)
					Expect(err).NotTo(HaveOccurred())
					proxyReports, err := v.ValidateRouteTable(context.TODO(), snap.RouteTables[0])
					Expect(err).NotTo(HaveOccurred())
					Expect(proxyReports).To(HaveLen(0))
				})
			})
		})

		Context("route table rejected", func() {
			It("rejects the rt", func() {
				badRoute := &gatewayv1.Route{
					Action: &gatewayv1.Route_DelegateAction{
						DelegateAction: nil,
					},
				}

				// validate proxy should never be called
				vc.validateProxy = nil
				us := samples.SimpleUpstream()
				snap := samples.GatewaySnapshotWithDelegates(us.Metadata.Ref(), ns)
				rt := snap.RouteTables[0].DeepCopyObject().(*gatewayv1.RouteTable)
				rt.Routes = append(rt.Routes, badRoute)
				err := v.Sync(context.TODO(), snap)
				Expect(err).NotTo(HaveOccurred())
				proxyReports, err := v.ValidateRouteTable(context.TODO(), rt)
				Expect(err).To(HaveOccurred())
				Expect(err.Error()).To(ContainSubstring("could not render proxy"))
				Expect(proxyReports).To(HaveLen(0))
			})
		})
	})

	Context("delete a route table", func() {
		Context("has parents", func() {
			It("rejects deletion", func() {
				vc.validateProxy = acceptProxy
				us := samples.SimpleUpstream()
				snap := samples.GatewaySnapshotWithDelegateChain(us.Metadata.Ref(), ns)
				err := v.Sync(context.TODO(), snap)
				Expect(err).NotTo(HaveOccurred())
				err = v.ValidateDeleteRouteTable(context.TODO(), snap.RouteTables[1].Metadata.Ref())
				Expect(err).To(HaveOccurred())
				Expect(err.Error()).To(ContainSubstring("Deletion blocked because active Routes delegate to this Route Table. " +
					"Remove delegate actions to this route table from the virtual services: [] and the route tables: [{node-0 my-namespace}], then try again"))
			})
		})
		Context("has no parents", func() {
			It("deletes safely", func() {
				vc.validateProxy = acceptProxy
				us := samples.SimpleUpstream()
				snap := samples.GatewaySnapshotWithDelegateChain(us.Metadata.Ref(), ns)
				// break the parent chain
				snap.RouteTables[1].Routes = nil
				err := v.Sync(context.TODO(), snap)
				Expect(err).NotTo(HaveOccurred())
<<<<<<< HEAD
				ref := snap.RouteTables[0].Metadata.Ref()
				err = v.ValidateDeleteRouteTable(context.TODO(), ref)
=======
				err = v.ValidateDeleteRouteTable(context.TODO(), snap.RouteTables[len(snap.RouteTables)-1].Metadata.Ref())
>>>>>>> 2a31dbef
				Expect(err).NotTo(HaveOccurred())

				// ensure route table was removed from validator internal snapshot
				_, err = v.latestSnapshot.RouteTables.Find(ref.Strings())
				Expect(err).To(HaveOccurred())
			})
		})
	})

	Context("validating a virtual service", func() {

		Context("proxy validation returns error", func() {
			It("rejects the vs", func() {
				vc.validateProxy = failProxy
				us := samples.SimpleUpstream()
				snap := samples.SimpleGatewaySnapshot(us.Metadata.Ref(), ns)
				err := v.Sync(context.TODO(), snap)
				Expect(err).NotTo(HaveOccurred())
				proxyReports, err := v.ValidateVirtualService(context.TODO(), snap.VirtualServices[0])
				Expect(err).To(HaveOccurred())
				Expect(err.Error()).To(ContainSubstring("failed to validate Proxy with Gloo validation server"))
				Expect(proxyReports).To(HaveLen(1))

			})
		})
		Context("proxy validation accepted", func() {
			It("accepts the vs", func() {
				vc.validateProxy = acceptProxy
				us := samples.SimpleUpstream()
				snap := samples.SimpleGatewaySnapshot(us.Metadata.Ref(), ns)
				err := v.Sync(context.TODO(), snap)
				Expect(err).NotTo(HaveOccurred())
				proxyReports, err := v.ValidateVirtualService(context.TODO(), snap.VirtualServices[0])
				Expect(err).NotTo(HaveOccurred())
				Expect(proxyReports).To(HaveLen(0))
			})
		})
		Context("no gateways for virtualservice", func() {
			It("accepts the vs", func() {
				vc.validateProxy = failProxy
				us := samples.SimpleUpstream()
				snap := samples.SimpleGatewaySnapshot(us.Metadata.Ref(), ns)
				snap.Gateways.Each(func(element *v2.Gateway) {
					http, ok := element.GatewayType.(*v2.Gateway_HttpGateway)
					if !ok {
						return
					}
					http.HttpGateway.VirtualServiceSelector = map[string]string{"nobody": "hastheselabels"}

				})
				err := v.Sync(context.TODO(), snap)
				Expect(err).NotTo(HaveOccurred())
				proxyReports, err := v.ValidateVirtualService(context.TODO(), snap.VirtualServices[0])
				Expect(err).NotTo(HaveOccurred())
				Expect(proxyReports).To(HaveLen(0))
			})
		})
		Context("virtual service rejected", func() {
			It("rejects the vs", func() {
				badRoute := &gatewayv1.Route{
					Action: &gatewayv1.Route_DelegateAction{
						DelegateAction: nil,
					},
				}

				// validate proxy should never be called
				vc.validateProxy = nil
				us := samples.SimpleUpstream()
				snap := samples.SimpleGatewaySnapshot(us.Metadata.Ref(), ns)
				vs := snap.VirtualServices[0].DeepCopyObject().(*gatewayv1.VirtualService)
				vs.VirtualHost.Routes = append(vs.VirtualHost.Routes, badRoute)
				err := v.Sync(context.TODO(), snap)
				Expect(err).NotTo(HaveOccurred())
				proxyReports, err := v.ValidateVirtualService(context.TODO(), vs)
				Expect(err).To(HaveOccurred())
				Expect(err.Error()).To(ContainSubstring("could not render proxy"))
				Expect(proxyReports).To(HaveLen(0))
			})
		})
	})

	Context("delete a virtual service", func() {
		Context("has parent gateways", func() {
			It("rejects deletion", func() {
				vc.validateProxy = acceptProxy
				us := samples.SimpleUpstream()
				snap := samples.SimpleGatewaySnapshot(us.Metadata.Ref(), ns)
				ref := snap.VirtualServices[0].Metadata.Ref()
				snap.Gateways.Each(func(element *v2.Gateway) {
					http, ok := element.GatewayType.(*v2.Gateway_HttpGateway)
					if !ok {
						return
					}
					http.HttpGateway.VirtualServices = []core.ResourceRef{ref}
				})
				err := v.Sync(context.TODO(), snap)
				Expect(err).NotTo(HaveOccurred())
				err = v.ValidateDeleteVirtualService(context.TODO(), ref)
				Expect(err).To(HaveOccurred())
				Expect(err.Error()).To(ContainSubstring(fmt.Sprintf("Deletion blocked because active Gateways reference this Virtual Service. "+
					"Remove refs to this virtual service from the gateways: [{%s my-namespace} {%s-ssl my-namespace}], "+
					"then try again", defaults.GatewayProxyName, defaults.GatewayProxyName)))
			})
		})
		Context("has no parent gateways", func() {
			It("deletes safely", func() {
				vc.validateProxy = acceptProxy
				us := samples.SimpleUpstream()
				snap := samples.SimpleGatewaySnapshot(us.Metadata.Ref(), ns)
				err := v.Sync(context.TODO(), snap)
				Expect(err).NotTo(HaveOccurred())
				ref := snap.VirtualServices[0].Metadata.Ref()
				err = v.ValidateDeleteVirtualService(context.TODO(), ref)
				Expect(err).NotTo(HaveOccurred())

				// ensure vs was removed from validator internal snapshot
				_, err = v.latestSnapshot.VirtualServices.Find(ref.Strings())
				Expect(err).To(HaveOccurred())
			})
		})
	})

	Context("validating a gateway", func() {

		Context("proxy validation returns error", func() {
			It("rejects the gw", func() {
				vc.validateProxy = failProxy
				us := samples.SimpleUpstream()
				snap := samples.SimpleGatewaySnapshot(us.Metadata.Ref(), ns)
				err := v.Sync(context.TODO(), snap)
				Expect(err).NotTo(HaveOccurred())
				proxyReports, err := v.ValidateGateway(context.TODO(), snap.Gateways[0])
				Expect(err).To(HaveOccurred())
				Expect(err.Error()).To(ContainSubstring("failed to validate Proxy with Gloo validation server"))
				Expect(proxyReports).To(HaveLen(1))
			})
		})
		Context("proxy validation accepted", func() {
			It("accepts the gw", func() {
				vc.validateProxy = acceptProxy
				us := samples.SimpleUpstream()
				snap := samples.SimpleGatewaySnapshot(us.Metadata.Ref(), ns)
				err := v.Sync(context.TODO(), snap)
				Expect(err).NotTo(HaveOccurred())
				proxyReports, err := v.ValidateGateway(context.TODO(), snap.Gateways[0])
				Expect(err).NotTo(HaveOccurred())
				Expect(proxyReports).To(HaveLen(0))
			})
		})
		Context("gw rejected", func() {
			It("rejects the gw", func() {
				badRef := core.ResourceRef{}

				// validate proxy should never be called
				vc.validateProxy = nil
				us := samples.SimpleUpstream()
				snap := samples.SimpleGatewaySnapshot(us.Metadata.Ref(), ns)
				gw := snap.Gateways[0].DeepCopyObject().(*v2.Gateway)

				gw.GatewayType.(*v2.Gateway_HttpGateway).HttpGateway.VirtualServices = append(gw.GatewayType.(*v2.Gateway_HttpGateway).HttpGateway.VirtualServices, badRef)
				err := v.Sync(context.TODO(), snap)
				Expect(err).NotTo(HaveOccurred())
				proxyReports, err := v.ValidateGateway(context.TODO(), gw)
				Expect(err).To(HaveOccurred())
				Expect(err.Error()).To(ContainSubstring("could not render proxy"))
				Expect(proxyReports).To(HaveLen(0))
			})
		})
	})

})

type mockValidationClient struct {
	validateProxy func(ctx context.Context, in *validation.ProxyValidationServiceRequest, opts ...grpc.CallOption) (*validation.ProxyValidationServiceResponse, error)
}

func (c *mockValidationClient) ValidateProxy(ctx context.Context, in *validation.ProxyValidationServiceRequest, opts ...grpc.CallOption) (*validation.ProxyValidationServiceResponse, error) {
	return c.validateProxy(ctx, in, opts...)
}

func acceptProxy(ctx context.Context, in *validation.ProxyValidationServiceRequest, opts ...grpc.CallOption) (*validation.ProxyValidationServiceResponse, error) {
	return &validation.ProxyValidationServiceResponse{ProxyReport: validationutils.MakeReport(in.Proxy)}, nil
}

func failProxy(ctx context.Context, in *validation.ProxyValidationServiceRequest, opts ...grpc.CallOption) (*validation.ProxyValidationServiceResponse, error) {
	rpt := validationutils.MakeReport(in.Proxy)
	validationutils.AppendListenerError(rpt.ListenerReports[0], validation.ListenerReport_Error_SSLConfigError, "you should try harder next time")
	return &validation.ProxyValidationServiceResponse{ProxyReport: rpt}, nil
}

func communicationErr(ctx context.Context, in *validation.ProxyValidationServiceRequest, opts ...grpc.CallOption) (*validation.ProxyValidationServiceResponse, error) {
	return nil, errors.Errorf("communication no good")
}<|MERGE_RESOLUTION|>--- conflicted
+++ resolved
@@ -144,12 +144,8 @@
 				snap.RouteTables[1].Routes = nil
 				err := v.Sync(context.TODO(), snap)
 				Expect(err).NotTo(HaveOccurred())
-<<<<<<< HEAD
-				ref := snap.RouteTables[0].Metadata.Ref()
+				ref := snap.RouteTables[len(snap.RouteTables)-1].Metadata.Ref()
 				err = v.ValidateDeleteRouteTable(context.TODO(), ref)
-=======
-				err = v.ValidateDeleteRouteTable(context.TODO(), snap.RouteTables[len(snap.RouteTables)-1].Metadata.Ref())
->>>>>>> 2a31dbef
 				Expect(err).NotTo(HaveOccurred())
 
 				// ensure route table was removed from validator internal snapshot
