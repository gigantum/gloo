--- conflicted
+++ resolved
@@ -6,11 +6,8 @@
 	"sort"
 	"strings"
 
-<<<<<<< HEAD
 	"github.com/solo-io/solo-kit/pkg/api/v1/resources"
 
-=======
->>>>>>> 93fd7499
 	"github.com/gogo/protobuf/proto"
 	"github.com/pkg/errors"
 
@@ -192,22 +189,12 @@
 	)
 
 	for _, virtualService := range virtualServicesForGateway.Sort() {
-<<<<<<< HEAD
 		if virtualService.VirtualHost == nil {
 			virtualService.VirtualHost = &v1.VirtualHost{}
 		}
 		vh, err := virtualServiceToVirtualHost(virtualService, tables, resourceErrs)
 		if err != nil {
 			resourceErrs.AddError(virtualService, err)
-=======
-		ref := virtualService.Metadata.Ref()
-		if virtualService.VirtualHost == nil {
-			virtualService.VirtualHost = &v1.VirtualHost{}
-		}
-		vh, err := convertVirtualHost(ref, virtualService.VirtualHost, tables)
-		if err != nil {
-			resourceErrs.AddError(gateway, err)
->>>>>>> 93fd7499
 			continue
 		}
 		virtualHosts = append(virtualHosts, vh)
@@ -231,37 +218,24 @@
 	return listener
 }
 
-<<<<<<< HEAD
 func virtualServiceToVirtualHost(vs *v1.VirtualService, tables v1.RouteTableList, resourceErrs reporter.ResourceErrors) (*gloov1.VirtualHost, error) {
 	routes, err := convertRoutes(vs, tables, resourceErrs)
-=======
-func convertVirtualHost(vs core.ResourceRef, ours *v1.VirtualHost, tables v1.RouteTableList) (*gloov1.VirtualHost, error) {
-	routes, err := convertRoutes(ours.Routes, tables)
->>>>>>> 93fd7499
 	if err != nil {
 		return nil, err
 	}
 
 	vh := &gloov1.VirtualHost{
-<<<<<<< HEAD
 		Name:               fmt.Sprintf("%v.%v", vs.Metadata.Namespace, vs.Metadata.Name),
 		Domains:            vs.VirtualHost.Domains,
 		Routes:             routes,
 		VirtualHostPlugins: vs.VirtualHost.VirtualHostPlugins,
-=======
-		Name:               fmt.Sprintf("%v.%v", vs.Namespace, vs.Name),
-		Domains:            ours.Domains,
-		Routes:             routes,
-		VirtualHostPlugins: ours.VirtualHostPlugins,
 		// TODO: remove on next breaking change
-		CorsPolicy: ours.CorsPolicy,
->>>>>>> 93fd7499
+		CorsPolicy: vs.VirtualHost.CorsPolicy,
 	}
 
 	return vh, nil
 }
 
-<<<<<<< HEAD
 func convertRoutes(vs *v1.VirtualService, tables v1.RouteTableList, resourceErrs reporter.ResourceErrors) ([]*gloov1.Route, error) {
 	var routes []*gloov1.Route
 	for _, r := range vs.GetVirtualHost().GetRoutes() {
@@ -289,28 +263,6 @@
 }
 
 func (rv *routeVisitor) convertRoute(ownerResource resources.InputResource, ours *v1.Route, resourceErrs reporter.ResourceErrors) ([]*gloov1.Route, error) {
-=======
-func convertRoutes(ours []*v1.Route, tables v1.RouteTableList) ([]*gloov1.Route, error) {
-	var routes []*gloov1.Route
-	for _, r := range ours {
-		rv := &routeVisitor{tables: tables}
-		mergedRoutes, err := rv.convertRoute(r)
-		if err != nil {
-			return nil, err
-		}
-		routes = append(routes, mergedRoutes...)
-	}
-	return routes, nil
-}
-
-// converts a tree of gateway Routes into a list of Gloo routes
-type routeVisitor struct {
-	tables  v1.RouteTableList
-	visited v1.RouteTableList
-}
-
-func (rv *routeVisitor) convertRoute(ours *v1.Route) ([]*gloov1.Route, error) {
->>>>>>> 93fd7499
 	route := &gloov1.Route{
 		Matcher:      ours.Matcher,
 		RoutePlugins: ours.RoutePlugins,
@@ -329,11 +281,7 @@
 			RouteAction: action.RouteAction,
 		}
 	case *v1.Route_DelegateAction:
-<<<<<<< HEAD
 		return rv.convertDelegateAction(ownerResource, ours, resourceErrs)
-=======
-		return rv.convertDelegateAction(ours)
->>>>>>> 93fd7499
 	}
 	return []*gloov1.Route{route}, nil
 }
@@ -348,7 +296,6 @@
 	noDelegateActionErr = errors.Errorf("internal error: convertDelegateAction() called on route without delegate action")
 )
 
-<<<<<<< HEAD
 func (rv *routeVisitor) convertDelegateAction(ownerResource resources.InputResource, ours *v1.Route, resourceErrs reporter.ResourceErrors) ([]*gloov1.Route, error) {
 	action := ours.GetDelegateAction()
 	if action == nil {
@@ -383,41 +330,6 @@
 		}
 	}
 
-=======
-func (rv *routeVisitor) convertDelegateAction(ours *v1.Route) ([]*gloov1.Route, error) {
-	action := ours.GetDelegateAction()
-	if action == nil {
-		return nil, noDelegateActionErr
-	}
-
-	matcher := ours.GetMatcher()
-
-	prefix := matcher.GetPrefix()
-	if prefix == "" {
-		return nil, missingPrefixErr
-	}
-	prefix = "/" + strings.Trim(prefix, "/")
-
-	if len(matcher.GetHeaders()) > 0 {
-		return nil, hasHeaderMatcherErr
-	}
-	if len(matcher.GetMethods()) > 0 {
-		return nil, hasMethodMatcherErr
-	}
-	if len(matcher.GetQueryParameters()) > 0 {
-		return nil, hasQueryMatcherErr
-	}
-	routeTable, err := rv.tables.Find(action.Strings())
-	if err != nil {
-		return nil, err
-	}
-	for _, visited := range rv.visited {
-		if routeTable == visited {
-			return nil, delegationCycleErr
-		}
-	}
-
->>>>>>> 93fd7499
 	subRv := &routeVisitor{tables: rv.tables, visited: []*v1.RouteTable{routeTable}}
 	for _, vis := range rv.visited {
 		subRv.visited = append(subRv.visited, vis)
@@ -425,11 +337,7 @@
 	var delegatedRoutes []*gloov1.Route
 	for _, route := range routeTable.Routes {
 		route := proto.Clone(route).(*v1.Route)
-<<<<<<< HEAD
 		subRoutes, err := subRv.convertRoute(routeTable, route, resourceErrs)
-=======
-		subRoutes, err := subRv.convertRoute(route)
->>>>>>> 93fd7499
 		if err != nil {
 			return nil, errors.Wrapf(err, "converting sub-route")
 		}
@@ -446,13 +354,10 @@
 			if sub.RoutePlugins == nil {
 				sub.RoutePlugins = proto.Clone(ours.RoutePlugins).(*gloov1.RoutePlugins)
 			}
-<<<<<<< HEAD
 			if err := appendOwner(sub, routeTable); err != nil {
 				// should never happen
 				return nil, err
 			}
-=======
->>>>>>> 93fd7499
 			delegatedRoutes = append(delegatedRoutes, sub)
 		}
 	}
