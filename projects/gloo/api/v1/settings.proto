syntax = "proto3";
package gloo.solo.io;
option go_package = "github.com/solo-io/gloo/projects/gloo/pkg/api/v1";

import "gogoproto/gogo.proto";
option (gogoproto.equal_all) = true;

import "github.com/solo-io/solo-kit/api/v1/metadata.proto";
import "github.com/solo-io/solo-kit/api/v1/status.proto";
import "github.com/solo-io/solo-kit/api/v1/solo-kit.proto";

import "github.com/solo-io/gloo/projects/gloo/api/v1/extensions.proto";
import "github.com/solo-io/gloo/projects/gloo/api/v1/enterprise/plugins/ratelimit/ratelimit.proto";
import "github.com/solo-io/gloo/projects/gloo/api/v1/enterprise/plugins/extauth/v1/extauth.proto";
import "github.com/solo-io/gloo/projects/gloo/api/v1/enterprise/plugins/rbac/rbac.proto";
import "github.com/solo-io/gloo/projects/gloo/api/v1/circuit_breaker.proto";

import "google/protobuf/duration.proto";
import "google/protobuf/wrappers.proto";

// Represents global settings for all the Gloo components.
message Settings {

    option (core.solo.io.resource).short_name = "st";
    option (core.solo.io.resource).plural_name = "settings";

    // This is the namespace to which Gloo controllers will write their own resources, e.g. discovered Upstreams or default Gateways.
    // If empty, this will default to "gloo-system".
    string discovery_namespace = 1;

    // Use this setting to restrict the namespaces that Gloo controllers take into consideration when watching for resources.In a
    // usual production scenario, RBAC policies will limit the namespaces that Gloo has access to. If `watch_namespaces`
    // contains namespaces outside of this whitelist, Gloo will fail to start.
    //
    // If not set, this defaults to all available namespaces. Please note that, the `discovery_namespace` will always
    // be included in this list.
    repeated string watch_namespaces = 2;

    // This setting determines where Gloo controllers will store its resources
    oneof config_source {
        KubernetesCrds kubernetes_config_source = 4;
        Directory directory_config_source = 5;
        ConsulKv consul_kv_source = 21;
    };

    // Determines where Gloo will read/write secrets from/to.
    oneof secret_source {
        KubernetesSecrets kubernetes_secret_source = 6;
        VaultSecrets vault_secret_source = 7;
        Directory directory_secret_source = 8;
    };

    // Where to read artifacts from.
    oneof artifact_source {
        KubernetesConfigmaps kubernetes_artifact_source = 9;
        Directory directory_artifact_source = 10;
        ConsulKv consul_kv_artifact_source = 23;
    };

    // Where the Gloo xDS server should bind (should not need configuration by user)
    // Deprecated: use gloo.xdsBindAddr
    string bind_addr = 11 [deprecated=true];

    // How frequently to resync watches, etc
    google.protobuf.Duration refresh_rate = 12;

    // Enable serving debug data on port 9090
    bool dev_mode = 13;

    // Enable automatic linkerd upstream header addition for easier routing to linkerd services
    bool linkerd = 17;

    // Use Kubernetes CRDs as storage.
    message KubernetesCrds {
    }

    // Use Kubernetes as storage for secret data.
    message KubernetesSecrets {
    }

    // Use [HashiCorp Vault](https://www.vaultproject.io/) as storage for secret data.
    message VaultSecrets {
        // the Token used to authenticate to Vault
        string token = 1;

        // address is the address of the Vault server. This should be a complete
        // URL such as "http://vault.example.com".
        string address = 2;

        // caCert is the path to a PEM-encoded CA cert file to use to verify the
        // Vault server SSL certificate.
        string ca_cert = 3;

        // caPath is the path to a directory of PEM-encoded CA cert files to verify
        // the Vault server SSL certificate.
        string ca_path = 4;

        // clientCert is the path to the certificate for Vault communication
        string client_cert = 5;

        // clientKey is the path to the private key for Vault communication
        string client_key = 6;

        // tlsServerName, if set, is used to set the SNI host when connecting via
        // TLS.
        string tls_server_name = 7;

        // Insecure enables or disables SSL verification
        google.protobuf.BoolValue insecure = 8;

        // all keys stored in Vault will begin with this Vault
        // this can be used to run multiple instances of Gloo against the same Consul cluster
        // defaults to `gloo`
        string root_key = 9;
    }

    // Use [HashiCorp Consul Key-Value](https://www.consul.io/api/kv.html/) as storage for config data.
    // Configuration options for connecting to Consul can be configured in the Settings' root
    // `consul` field
    message ConsulKv {
        // all keys stored in Consul will begin with this prefix
        // this can be used to run multiple instances of Gloo against the same Consul cluster
        // defaults to `gloo`
        string root_key = 1;
    }

    // Use Kubernetes ConfigMaps as storage.
    message KubernetesConfigmaps {
    }

    // As an alternative to Kubernetes CRDs, Gloo is able to store resources in a local file system.
    // This option determines the root of the directory tree used to this end.
    message Directory {
        string directory = 1;
    } // watch a directory

    // Default circuit breakers when not set in a specific upstream.
    // Deprecated: use gloo.circuitBreakers
    CircuitBreakerConfig circuit_breakers = 3 [deprecated=true];

    message KnativeOptions {
        // Address of the clusteringress proxy.
        // If empty, it will default to clusteringress-proxy.$POD_NAMESPACE.svc.cluster.local.
        // Use if running Knative Version 0.7.X or less
        string cluster_ingress_proxy_address = 1;

        // Address of the externally-facing knative proxy.
        // If empty, it will default to knative-external-proxy.$POD_NAMESPACE.svc.cluster.local.
        // Use if running Knative Version 0.8.X or higher
        string knative_external_proxy_address = 2;

        // Address of the internally-facing knative proxy.
        // If empty, it will default to knative-internal-proxy.$POD_NAMESPACE.svc.cluster.local.
        // Use if running Knative Version 0.8.X or higher
        string knative_internal_proxy_address = 3;
    }

    // Configuration options for the Clusteringress Controller (for Knative).
    KnativeOptions knative = 18;

    message DiscoveryOptions {

        // Possible modes for running the function discovery service (FDS). FDS polls services in-cluster for Swagger
        // and gRPC endpoints. This behavior can be controlled with the use of annotations.
        // FdsMode specifies what policy FDS will use when determining which services to poll.
        enum FdsMode {
            // In BLACKLIST mode (default), FDS will poll all services in cluster except those services labeled with
            // `discovery.solo.io/function_discovery=disabled`. This label can also be used on namespaces to apply to
            // all services within a namespace **which are not explicitly whitelisted**.
            // Note that `kube-system` and `kube-public` namespaces must be explicitly whitelisted even in blacklist mode.
            BLACKLIST = 0;
            // In WHITELIST mode, FDS will poll only services in cluster labeled with
            // `discovery.solo.io/function_discovery=enabled`. This label can also be used on namespaces to apply to all
            // services **which are not explicitly blacklisted** within a namespace.
            WHITELIST = 1;
            // In DISABLED mode, FDS will not run.
            DISABLED = 2;
        }

        FdsMode fds_mode = 1;
    }

    // Options for configuring Gloo's Discovery service
    DiscoveryOptions discovery = 19;

    // Options for configuring `gloo`, the core Gloo controller,
    // which serves dynamic configuration to Envoy
    GlooOptions gloo = 24;

    // Options for configuring `gateway`, the Gateway Gloo controller,
    // which enables the VirtualService/Gateway API in Gloo
    GatewayOptions gateway = 25;

    // Provides overrides for the default configuration parameters used to connect to Consul.
    //
    // Note: It is also possible to configure the Consul client Gloo uses via the environment variables
    // described [here](https://www.consul.io/docs/commands/index.html#environment-variables). These
    // need to be set on the Gloo container.
    message ConsulConfiguration {

        // The address of the Consul server.
        // Defaults to the value of the standard CONSUL_HTTP_ADDR env if set, otherwise to 127.0.0.1:8500.
        string address = 1;

        // Datacenter to use. If not provided, the default agent datacenter is used.
        string datacenter = 2;

        // Username to use for HTTP Basic Authentication
        string username = 3;

        // Password to use for HTTP Basic Authentication
        string password = 4;

        // Token is used to provide a per-request ACL token
        // which overrides the agent's default token.
        string token = 5;

        // caFile is the optional path to the CA certificate used for Consul
        // communication, defaults to the system bundle if not specified.
        string ca_file = 6;

        // caPath is the optional path to a directory of CA certificates to use for
        // Consul communication, defaults to the system bundle if not specified.
        string ca_path = 7;

        // CertFile is the optional path to the certificate for Consul
        // communication. If this is set then you need to also set KeyFile.
        string cert_file = 8;

        // KeyFile is the optional path to the private key for Consul communication.
        // If this is set then you need to also set CertFile.
        string key_file = 9;

        // InsecureSkipVerify if set to true will disable TLS host verification.
        google.protobuf.BoolValue insecure_skip_verify = 10;

        // WaitTime limits how long a watches for Consul resources will block.
        // If not provided, the agent default values will be used.
        google.protobuf.Duration wait_time = 11;

        // service discovery options for Consul
        message ServiceDiscoveryOptions {
            // Use this parameter to restrict the data centers that will be considered when discovering and routing to
            // services. If not provided, Gloo will use all available data centers.
            repeated string data_centers = 1;
        }

        // Enable Service Discovery via Consul with this field
        // set to empty struct `{}` to enable with defaults
        ServiceDiscoveryOptions service_discovery = 12;


    }

    // Options to configure Gloo's integration with [HashiCorp Consul](https://www.consul.io/).
    ConsulConfiguration consul = 20;

    // Provides overrides for the default configuration parameters used to interact with Kubernetes.
    message KubernetesConfiguration {

        message RateLimits {
            // The maximum queries-per-second Gloo can make to the Kubernetes API Server.
            float QPS = 1;
            // Maximum burst for throttle. When a steady state of QPS requests per second,
            // this is an additional number of allowed, to allow for short bursts.
            uint32 burst = 2;
        }
        // Rate limits for the kuberentes clients
        RateLimits rate_limits = 1;
    }

    // Options to configure Gloo's integration with [Kubernetes](https://www.kubernetes.io/).
    KubernetesConfiguration kubernetes = 22;

    // Deprecated: Opaque settings config for Gloo extensions
    Extensions extensions = 16 [deprecated = true];

    // Enterprise-only: Partial config for GlooE's rate-limiting service, based on Envoy's rate-limit service;
    // supports Envoy's rate-limit service API. (reference here: https://github.com/lyft/ratelimit#configuration)
    // Configure rate-limit *descriptors* here, which define the limits for requests based on their descriptors.
    // Configure rate-limits (composed of *actions*, which define how request characteristics get translated into
    // descriptors) on the VirtualHost or its routes
    ratelimit.plugins.gloo.solo.io.ServiceSettings ratelimit = 26;

    // Enterprise-only: Settings for the rate limiting server itself
    ratelimit.plugins.gloo.solo.io.Settings ratelimit_server = 27;

    // Enterprise-only: Settings for RBAC across all Gloo resources (VirtualServices, Routes, etc.)
    rbac.plugins.gloo.solo.io.Settings rbac = 28;

    // Enterprise-only: External auth related settings
    enterprise.gloo.solo.io.Settings extauth = 29;

    // Metadata contains the object metadata for this resource
    core.solo.io.Metadata metadata = 14 [(gogoproto.nullable) = false];

    // Status indicates the validation status of this resource.
    // Status is read-only by clients, and set by gloo during validation
    core.solo.io.Status status = 15 [(gogoproto.nullable) = false, (gogoproto.moretags) = "testdiff:\"ignore\""];
}

// Settings specific to the gloo (Envoy xDS server) controller
message GlooOptions {
    // Where the `gloo` xDS server should bind (should not need configuration by user). Defaults to `0.0.0.0:9977`
    string xds_bind_addr = 1;

    // Where the `gloo` validation server should bind. Defaults to `0.0.0.0:9988`
    string validation_bind_addr = 2;

    // Default circuit breaker configuration to use for upstream requests,
    // when not provided by specific upstream.
    CircuitBreakerConfig circuit_breakers = 3;

    // Timeout to get initial snapshot of resources. If not set, Gloo will not wait for initial
    // snapshot - if set and and gloo could not fetch it's initial snapshot before the timeout
    // reached, gloo will panic.
    google.protobuf.Duration endpoints_warming_timeout = 4;

    message AWSOptions {
        // Enable credential discovery via IAM; when this is set, there's no need provide a secret
        // on the upstream when running on AWS environment.
        //
        // Note: This should **ONLY** be enabled when running in an AWS environment, as the AWS
        // code blocks the envoy main thread. This should be negligible when running inside AWS.
        bool enable_credentials_discovey = 1;
    }

    AWSOptions aws_options = 5;

<<<<<<< HEAD
    // policy for how Gloo should handle invalid config
    message InvalidConfigPolicy {

        // set replaceInvalidRoutes to `true`, Gloo remove any routes from the provided configuration
=======
    // Policy for how Gloo should handle invalid config
    message InvalidConfigPolicy {

        // if set to `true`, Gloo removes any routes from the provided configuration
>>>>>>> fe098fac
        // which point to a missing destination. Routes that are removed in this way
        // will instead return a configurable direct response to clients.
        //
        // Note: enabling this option allows Gloo to accept partially valid proxy configurations
        bool replace_invalid_routes = 1;

<<<<<<< HEAD
        // if invalidRouteResponseCode is set to `true`, reply to clients with this response code
        // default is 404
        uint32 invalid_route_response_code = 2;

        // if replaceInvalidRoutes is set to `true`, reply to clients with this body
=======
        // replaced routes reply to clients with this response code
        // default is 404
        uint32 invalid_route_response_code = 2;

        // replaced routes reply to clients with this response body
>>>>>>> fe098fac
        // default is 'Gloo Gateway has invalid configuration. Administrators should run `glooctl check` to find and fix config errors.'
        string invalid_route_response_body = 3;
    }

    // set these options to fine-tune the way Gloo handles invalid user configuration
    InvalidConfigPolicy invalid_config_policy = 6;
}

// Settings specific to the Gateway controller
message GatewayOptions {
    // Address of the `gloo` config validation server. Defaults to `gloo:9988`
    string validation_server_addr = 1;
    // Disable auto generation of default gateways from gateway pod
    bool disable_auto_gen_gateways = 2;

    // options for configuring admission control / validation
    message ValidationOptions {
        // Address of the `gloo` proxy validation grpc server. Defaults to `gloo:9988`
        // This field is required in order to enable fine-grained admission control
        string proxy_validation_server_addr = 2;

        // Path to TLS Certificate for Kubernetes Validating webhook. Defaults to `/etc/gateway/validation-certs/tls.crt`
        string validation_webhook_tls_cert = 3;

        // Path to TLS Private Key for Kubernetes Validating webhook. Defaults to `/etc/gateway/validation-certs/tls.key`
        string validation_webhook_tls_key = 4;

        // When Gateway cannot communicate with Gloo (e.g. Gloo is offline)
        // resources will be rejected by default.
        // Enable the `ignoreGlooValidationFailure` to prevent the Validation server from rejecting
        // resources due to network errors
        bool ignore_gloo_validation_failure = 5;

        // Always accept resources even if validation produced an error
        // Validation will still log the error and increment the validation.gateway.solo.io/resources_rejected stat
        // Currently defaults to true - must be set to `false` to prevent writing invalid resources to storage
        google.protobuf.BoolValue always_accept = 6;
    }

    // if provided, the Gateway will perform[Dynamic Admission Control](https://kubernetes.io/docs/reference/access-authn-authz/extensible-admission-controllers/)
    // of Gateways, Virtual Services, and Route Tables when running in Kubernetes.
    ValidationOptions validation = 3;
}<|MERGE_RESOLUTION|>--- conflicted
+++ resolved
@@ -327,36 +327,21 @@
 
     AWSOptions aws_options = 5;
 
-<<<<<<< HEAD
-    // policy for how Gloo should handle invalid config
-    message InvalidConfigPolicy {
-
-        // set replaceInvalidRoutes to `true`, Gloo remove any routes from the provided configuration
-=======
     // Policy for how Gloo should handle invalid config
     message InvalidConfigPolicy {
 
         // if set to `true`, Gloo removes any routes from the provided configuration
->>>>>>> fe098fac
         // which point to a missing destination. Routes that are removed in this way
         // will instead return a configurable direct response to clients.
         //
         // Note: enabling this option allows Gloo to accept partially valid proxy configurations
         bool replace_invalid_routes = 1;
 
-<<<<<<< HEAD
-        // if invalidRouteResponseCode is set to `true`, reply to clients with this response code
-        // default is 404
-        uint32 invalid_route_response_code = 2;
-
-        // if replaceInvalidRoutes is set to `true`, reply to clients with this body
-=======
         // replaced routes reply to clients with this response code
         // default is 404
         uint32 invalid_route_response_code = 2;
 
         // replaced routes reply to clients with this response body
->>>>>>> fe098fac
         // default is 'Gloo Gateway has invalid configuration. Administrators should run `glooctl check` to find and fix config errors.'
         string invalid_route_response_body = 3;
     }
