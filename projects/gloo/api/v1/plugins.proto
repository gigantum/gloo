syntax = "proto3";
package gloo.solo.io;
option go_package = "github.com/solo-io/gloo/projects/gloo/pkg/api/v1";

import "google/protobuf/struct.proto";

import "gogoproto/gogo.proto";
option (gogoproto.equal_all) = true;

import "github.com/solo-io/gloo/projects/gloo/api/v1/ssl.proto";
import "github.com/solo-io/gloo/projects/gloo/api/v1/extensions.proto";
import "github.com/solo-io/gloo/projects/gloo/api/v1/circuit_breaker.proto";
import "github.com/solo-io/gloo/projects/gloo/api/v1/load_balancer.proto";
import "github.com/solo-io/gloo/projects/gloo/api/v1/connection.proto";

import "github.com/solo-io/gloo/projects/gloo/api/v1/plugins/aws/aws.proto";
import "github.com/solo-io/gloo/projects/gloo/api/v1/plugins/rest/rest.proto";
import "github.com/solo-io/gloo/projects/gloo/api/v1/plugins/grpc/grpc.proto";
import "github.com/solo-io/gloo/projects/gloo/api/v1/plugins/grpc_web/grpc_web.proto";
import "github.com/solo-io/gloo/projects/gloo/api/v1/plugins/hcm/hcm.proto";
import "github.com/solo-io/gloo/projects/gloo/api/v1/plugins/tcp/tcp.proto";
import "github.com/solo-io/gloo/projects/gloo/api/v1/plugins/azure/azure.proto";
import "github.com/solo-io/gloo/projects/gloo/api/v1/plugins/consul/consul.proto";
import "github.com/solo-io/gloo/projects/gloo/api/v1/plugins/kubernetes/kubernetes.proto";
import "github.com/solo-io/gloo/projects/gloo/api/v1/plugins/retries/retries.proto";
import "github.com/solo-io/gloo/projects/gloo/api/v1/plugins/static/static.proto";
import "github.com/solo-io/gloo/projects/gloo/api/v1/plugins/stats/stats.proto";
import "github.com/solo-io/gloo/projects/gloo/api/v1/plugins/transformation/prefix_rewrite.proto";
import "github.com/solo-io/gloo/projects/gloo/api/v1/plugins/transformation/transformation.proto";
import "github.com/solo-io/gloo/projects/gloo/api/v1/plugins/faultinjection/fault.proto";

import "google/protobuf/duration.proto";

// Plugin-specific configuration that lives on gateways
// Each ListenerPlugin object contains configuration for a specific plugin
// Note to developers: new Listener Plugins must be added to this struct
// to be usable by Gloo.
message ListenerPlugins {
    // Future sight for matching
<<<<<<< HEAD
=======
}

// Plugin-specific configuration that lives on http listeners
message HttpListenerPlugins {
>>>>>>> 817a6d37
    grpc_web.plugins.gloo.solo.io.GrpcWeb grpc_web = 1;
    hcm.plugins.gloo.solo.io.HttpConnectionManagerSettings http_connection_manager_settings = 2;
    tcp.plugins.gloo.solo.io.TcpProxySettings tcp_proxy_settings = 3;
}
// Plugin-specific configuration that lives on tcp listeners
message TcpListenerPlugins {
    tcp.plugins.gloo.solo.io.TcpProxySettings tcp_proxy_settings = 3;
}


// Plugin-specific configuration that lives on virtual hosts
// Each VirtualHostPlugin object contains configuration for a specific plugin
// Note to developers: new Virtual Host Plugins must be added to this struct
// to be usable by Gloo.
message VirtualHostPlugins {
    Extensions extensions = 1;
    retries.plugins.gloo.solo.io.RetryPolicy retries = 5;
    stats.plugins.gloo.solo.io.Stats stats = 10;
}

// Plugin-specific configuration that lives on routes
// Each RoutePlugin object contains configuration for a specific plugin
// Note to developers: new Route Plugins must be added to this struct
// to be usable by Gloo.
message RoutePlugins {
    envoy.api.v2.filter.http.RouteTransformations transformations = 1;
    fault.plugins.gloo.solo.io.RouteFaults faults = 2;
    transformation.plugins.gloo.solo.io.PrefixRewrite prefix_rewrite = 3;
    google.protobuf.Duration timeout = 4 [(gogoproto.stdduration) = true];
    retries.plugins.gloo.solo.io.RetryPolicy retries = 5;
    Extensions extensions = 6;
}

// Configuration for Destinations that are tied to the UpstreamSpec or ServiceSpec on that destination
message DestinationSpec {
    // Note to developers: new DestinationSpecs must be added to this oneof field
    // to be usable by Gloo.
    oneof destination_type {
        aws.plugins.gloo.solo.io.DestinationSpec aws = 1;
        azure.plugins.gloo.solo.io.DestinationSpec azure = 2;
        rest.plugins.gloo.solo.io.DestinationSpec rest = 3;
        grpc.plugins.gloo.solo.io.DestinationSpec grpc = 4;
    }
}

// Each upstream in Gloo has a type. Supported types include `static`, `kubernetes`, `aws`, `consul`, and more.
// Each upstream type is handled by a corresponding Gloo plugin.
message UpstreamSpec {

    UpstreamSslConfig ssl_config = 6;

    // Circuit breakers for this upstream. if not set, the defaults ones from the Gloo settings will be used.
    // if those are not set, [envoy's defaults](https://www.envoyproxy.io/docs/envoy/latest/api-v2/api/v2/cluster/circuit_breaker.proto#envoy-api-msg-cluster-circuitbreakers)
    // will be used.
    CircuitBreakerConfig circuit_breakers = 7;
    LoadBalancerConfig load_balancer_config = 8;
    ConnectionConfig connection_config = 9;

    // Use http2 when communicating with this upstream
    // this field is evaluated `true` for upstreams
    // with a grpc service spec
    bool use_http2 = 10;

    // Note to developers: new Upstream Plugins must be added to this oneof field
    // to be usable by Gloo.
    oneof upstream_type {
        kubernetes.plugins.gloo.solo.io.UpstreamSpec kube = 1;
        static.plugins.gloo.solo.io.UpstreamSpec static = 4;
        aws.plugins.gloo.solo.io.UpstreamSpec aws = 2;
        azure.plugins.gloo.solo.io.UpstreamSpec azure = 3;
        consul.plugins.gloo.solo.io.UpstreamSpec consul = 5;
    }
}<|MERGE_RESOLUTION|>--- conflicted
+++ resolved
@@ -37,16 +37,12 @@
 // to be usable by Gloo.
 message ListenerPlugins {
     // Future sight for matching
-<<<<<<< HEAD
-=======
 }
 
 // Plugin-specific configuration that lives on http listeners
 message HttpListenerPlugins {
->>>>>>> 817a6d37
     grpc_web.plugins.gloo.solo.io.GrpcWeb grpc_web = 1;
     hcm.plugins.gloo.solo.io.HttpConnectionManagerSettings http_connection_manager_settings = 2;
-    tcp.plugins.gloo.solo.io.TcpProxySettings tcp_proxy_settings = 3;
 }
 // Plugin-specific configuration that lives on tcp listeners
 message TcpListenerPlugins {
