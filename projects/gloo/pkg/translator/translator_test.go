--- conflicted
+++ resolved
@@ -301,11 +301,7 @@
 			_, errs, report, err := translator.Translate(params, proxy)
 			Expect(err).NotTo(HaveOccurred())
 			Expect(errs.Validate()).To(HaveOccurred())
-<<<<<<< HEAD
-			Expect(errs.Validate().Error()).To(ContainSubstring("InvalidMatcherError. Reason: no path specifier provided; Route Error: PluginError. Reason: missing path for grpc route"))
-=======
 			Expect(errs.Validate().Error()).To(ContainSubstring("InvalidMatcherError. Reason: no path specifier provided; Route Error: ProcessingError. Reason: missing path for grpc route"))
->>>>>>> c4006b26
 
 			expectedReport := validationutils.MakeReport(proxy)
 			expectedReport.ListenerReports[0].ListenerTypeReport.(*validation.ListenerReport_HttpListenerReport).HttpListenerReport.VirtualHostReports[0].RouteReports[0].Errors = []*validation.RouteReport_Error{
@@ -314,11 +310,7 @@
 					Reason: "no path specifier provided",
 				},
 				{
-<<<<<<< HEAD
-					Type:   validation.RouteReport_Error_PluginError,
-=======
 					Type:   validation.RouteReport_Error_ProcessingError,
->>>>>>> c4006b26
 					Reason: "missing path for grpc route",
 				},
 			}
@@ -662,11 +654,7 @@
 			expectedReport.ListenerReports[0].ListenerTypeReport.(*validation.ListenerReport_HttpListenerReport).HttpListenerReport.VirtualHostReports[0].RouteReports[0].Errors = []*validation.RouteReport_Error{
 				{
 					Type:   validation.RouteReport_Error_InvalidDestinationError,
-<<<<<<< HEAD
-					Reason: "invalid destination in weighted destination in upstream group: invalid destination in weighted destination list: list did not find upstream gloo-system.notexist",
-=======
 					Reason: "invalid destination in weighted destination list: list did not find upstream gloo-system.notexist",
->>>>>>> c4006b26
 				},
 			}
 			Expect(report).To(Equal(expectedReport))
