--- conflicted
+++ resolved
@@ -105,18 +105,13 @@
 	}
 }
 
-<<<<<<< HEAD
 func SimpleRoute(us core.ResourceRef) []*gwv1.Route {
 	return []*gwv1.Route{{
-		Matcher: &v1.Matcher{
+		Matchers: []*v1.Matcher{{
 			PathSpecifier: &v1.Matcher_Prefix{
 				Prefix: "/",
 			},
-		},
-=======
-func SimpleGatewaySnapshot(us core.ResourceRef, namespace string) *v2.ApiSnapshot {
-	routes := []*gwv1.Route{{
->>>>>>> 6f57173c
+		}},
 		Action: &gwv1.Route_RouteAction{
 			RouteAction: &v1.RouteAction{
 				Destination: &v1.RouteAction_Single{
